import math
from dataclasses import dataclass
from functools import lru_cache

import cv2
import numpy as np

from opsi.manager.manager_schema import Function
from opsi.util.cv import Contours, Mat, MatBW, Point
from opsi.util.cv.shape import Corners

__package__ = "opsi.contours"
__version__ = "0.123"


class FindContours(Function):
    @dataclass
    class Inputs:
        imgBW: MatBW

    @dataclass
    class Outputs:
        contours: Contours

    def run(self, inputs):
        contours = Contours.from_img(inputs.imgBW)
        return self.Outputs(contours=contours)


class ConvexHulls(Function):
    @dataclass
    class Inputs:
        contours: Contours

    @dataclass
    class Outputs:
        contours: Contours

    def run(self, inputs):
        contours = inputs.contours.convex_hulls
        return self.Outputs(contours=contours)


class ContourApproximate(Function):
    @dataclass
    class Settings:
        # TODO: Make a slide once slides can do non-integer values
        epsilon: float  # Slide(0, 1)

    @dataclass
    class Inputs:
        contours: Contours

    @dataclass
    class Outputs:
        contours: Contours

    def run(self, inputs):
        contours = inputs.contours.approximate(self.settings.epsilon)
        return self.Outputs(contours=contours)


class FindCenter(Function):
    @dataclass
    class Settings:
        draw: bool

    @dataclass
    class Inputs:
        contours: Contours
        img: Mat

    @dataclass
    class Outputs:
        center: Point
        visual: Mat
        success: bool

    def run(self, inputs):
        if len(inputs.contours.l) == 0:
            return self.Outputs(center=None, success=False, visual=inputs.img)
        res = inputs.contours.l[0].res
        center = inputs.contours.centroid_of_all

        if self.settings.draw:
            img = np.copy(inputs.img.mat.img)

            for contour in inputs.contours.l:
                cv2.circle(
                    img,
                    (int(contour.pixel_centroid[0]), int(contour.pixel_centroid[1])),
                    5,
                    (0, 0, 255),
                    3,
                )

            cv2.circle(img, (int(center.x), int(center.y)), 10, (255, 0, 0), 5)
            img = Mat(img)
        else:
            img = None

        scaled_center = Point(
            x=((center.x * 2) / res.x) - 1, y=((center.y * 2) / res.y) - 1
        )

        return self.Outputs(center=scaled_center, success=True, visual=img)


class FindAngle(Function):
    @classmethod
    @lru_cache(maxsize=2 ** 4)  # cache once for each set of params
    def calculate_focal_length(cls, diagonalFOV, horizontalAspect, verticalAspect):
        # Thanks Peter for making ChickenVision
        # https://github.com/team3997/ChickenVision/blob/4587503a2c524c6149620b7ba6dc245a19d85436/ChickenVision.py#L155

        diagonalView = math.radians(diagonalFOV)

        # Reasons for using diagonal aspect is to calculate horizontal field of view.
        diagonalAspect = math.hypot(horizontalAspect, verticalAspect)
        # Calculations: http://vrguy.blogspot.com/2013/04/converting-diagonal-field-of-view-and.html
        horizontalView = (
            math.atan(math.tan(diagonalView / 2) * (horizontalAspect / diagonalAspect))
            * 2
        )
        verticalView = (
            math.atan(math.tan(diagonalView / 2) * (verticalAspect / diagonalAspect))
            * 2
        )

        # Since point is -1 <= (x, y) <= 1: width, height = 2; center = (0, 0)

        # Focal Length calculations: https://docs.google.com/presentation/d/1ediRsI-oR3-kwawFJZ34_ZTlQS2SDBLjZasjzZ-eXbQ/pub?start=false&loop=false&slide=id.g12c083cffa_0_165
        H_FOCAL_LENGTH = 2 / (2 * math.tan((horizontalView / 2)))
        V_FOCAL_LENGTH = 2 / (2 * math.tan((verticalView / 2)))

        return H_FOCAL_LENGTH, V_FOCAL_LENGTH

    @dataclass
    class Settings:
        mode: ("Degrees", "Radians") = "Radians"
        diagonalFOV: float = 68.5

    @dataclass
    class Inputs:
        point: Point
        img: Mat

    @dataclass
    class Outputs:
        angle: Point

    def run(self, inputs):
        width = inputs.img.res.x
        height = inputs.img.res.y

        center_x = 0
        x = inputs.point.x
        y = inputs.point.y

        h_focal_length, v_focal_length = self.calculate_focal_length(
            self.settings.diagonalFOV, width, height
        )

<<<<<<< HEAD
        return self.Outputs(radians=radians)


class FindCorners(Function):
    @dataclass
    class Inputs:
        contours: Contours

    @dataclass
    class Outputs:
        corners: Corners
        success: bool

    def run(self, inputs):
        if len(inputs.contours.l) == 0:
            return self.Outputs(corners=None, success=False)

        cnt = inputs.contours.l[0]

        ret, corners = cnt.corners

        return self.Outputs(corners=corners, success=ret)
=======
        if self.settings.mode == "Radians":
            radians = Point(
                x=math.atan2(x, h_focal_length), y=math.atan2(y, v_focal_length)
            )
            return self.Outputs(angle=radians)
        else:
            degrees = Point(
                x=math.degrees(math.atan2(x, h_focal_length)),
                y=math.degrees(math.atan2(y, v_focal_length)),
            )
            return self.Outputs(angle=degrees)
>>>>>>> 3dfb8775
<|MERGE_RESOLUTION|>--- conflicted
+++ resolved
@@ -161,8 +161,17 @@
             self.settings.diagonalFOV, width, height
         )
 
-<<<<<<< HEAD
-        return self.Outputs(radians=radians)
+        if self.settings.mode == "Radians":
+            radians = Point(
+                x=math.atan2(x, h_focal_length), y=math.atan2(y, v_focal_length)
+            )
+            return self.Outputs(angle=radians)
+        else:
+            degrees = Point(
+                x=math.degrees(math.atan2(x, h_focal_length)),
+                y=math.degrees(math.atan2(y, v_focal_length)),
+            )
+            return self.Outputs(angle=degrees)
 
 
 class FindCorners(Function):
@@ -183,17 +192,4 @@
 
         ret, corners = cnt.corners
 
-        return self.Outputs(corners=corners, success=ret)
-=======
-        if self.settings.mode == "Radians":
-            radians = Point(
-                x=math.atan2(x, h_focal_length), y=math.atan2(y, v_focal_length)
-            )
-            return self.Outputs(angle=radians)
-        else:
-            degrees = Point(
-                x=math.degrees(math.atan2(x, h_focal_length)),
-                y=math.degrees(math.atan2(y, v_focal_length)),
-            )
-            return self.Outputs(angle=degrees)
->>>>>>> 3dfb8775
+        return self.Outputs(corners=corners, success=ret)