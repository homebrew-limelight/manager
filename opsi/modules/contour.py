--- conflicted
+++ resolved
@@ -36,7 +36,6 @@
         contours: Contours
 
     def run(self, inputs):
-<<<<<<< HEAD
         contours = inputs.contours.convex_hulls
         return self.Outputs(contours=contours)
 
@@ -56,9 +55,6 @@
 
     def run(self, inputs):
         contours = inputs.contours.approximate(self.settings.epsilon)
-=======
-        contours = cvw.convex_hulls(inputs.contours)
->>>>>>> 1e92dd9f
         return self.Outputs(contours=contours)
 
 
@@ -94,7 +90,7 @@
 
         normalized = inputs.contours.res.normalize(center)
 
-        return self.Outputs(center=normalized, success=True, visual=draw)
+        return self.Outputs(center=normalized, success=True, visual=img)
 
 
 class FindAngle(Function):
@@ -129,11 +125,7 @@
 
     @dataclass
     class Inputs:
-<<<<<<< HEAD
         pnt: Point
-=======
-        point: ()
->>>>>>> 1e92dd9f
         img: Mat
 
     @dataclass
